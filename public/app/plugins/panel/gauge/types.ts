import { Threshold, ValueMapping } from '@grafana/ui';

export interface GaugeOptions {
  valueMappings: ValueMapping[];
  maxValue: number;
  minValue: number;
  showThresholdLabels: boolean;
  showThresholdMarkers: boolean;
  thresholds: Threshold[];
  valueOptions: SingleStatValueOptions;
}

export interface SingleStatValueOptions {
  unit: string;
<<<<<<< HEAD
}

export const PanelDefaults: GaugeOptions = {
  minValue: 0,
  maxValue: 100,
  prefix: '',
  showThresholdMarkers: true,
  showThresholdLabels: false,
  suffix: '',
  decimals: 0,
  stat: 'avg',
  unit: 'none',
=======
  suffix: string;
  stat: string;
  prefix: string;
  decimals?: number | null;
}

export const defaults: GaugeOptions = {
  minValue: 0,
  maxValue: 100,
  showThresholdMarkers: true,
  showThresholdLabels: false,
  valueOptions: {
    prefix: '',
    suffix: '',
    decimals: null,
    stat: 'avg',
    unit: 'none',
  },
>>>>>>> abddb442
  valueMappings: [],
  thresholds: [],
};<|MERGE_RESOLUTION|>--- conflicted
+++ resolved
@@ -12,20 +12,6 @@
 
 export interface SingleStatValueOptions {
   unit: string;
-<<<<<<< HEAD
-}
-
-export const PanelDefaults: GaugeOptions = {
-  minValue: 0,
-  maxValue: 100,
-  prefix: '',
-  showThresholdMarkers: true,
-  showThresholdLabels: false,
-  suffix: '',
-  decimals: 0,
-  stat: 'avg',
-  unit: 'none',
-=======
   suffix: string;
   stat: string;
   prefix: string;
@@ -44,7 +30,6 @@
     stat: 'avg',
     unit: 'none',
   },
->>>>>>> abddb442
   valueMappings: [],
   thresholds: [],
 };